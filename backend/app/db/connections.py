"""Database connection utilities for MongoDB, Redis, and Pinecone.

This module provides connection utilities for the hybrid database architecture used in the
Political Social Media Analysis Platform. It implements connection management for:
- MongoDB: For storing social media content and engagement data
- Redis: For caching and real-time operations
- Pinecone: For vector similarity search and semantic analysis
"""

from contextlib import asynccontextmanager
from typing import AsyncGenerator, Optional
from functools import lru_cache

import motor.motor_asyncio
import pinecone
<<<<<<< HEAD
=======
from pinecone import Index
>>>>>>> cbe3766d
import redis.asyncio as redis
from pymongo.errors import ConnectionFailure, ServerSelectionTimeoutError
from redis.exceptions import ConnectionError as RedisConnectionError
from redis.exceptions import RedisError

from app.core.config import settings


class MongoDBConnection:
    """MongoDB connection manager using motor for async operations."""
    
    def __init__(self) -> None:
        """Initialize MongoDB connection manager."""
        self._client: Optional[motor.motor_asyncio.AsyncIOMotorClient] = None
        self._db: Optional[motor.motor_asyncio.AsyncIOMotorDatabase] = None

    async def connect(self) -> None:
        """Connect to MongoDB and initialize database."""
        try:
            self._client = motor.motor_asyncio.AsyncIOMotorClient(
                settings.MONGODB_URI,
                serverSelectionTimeoutMS=5000
            )
            # Test the connection
            await self._client.admin.command('ping')
            self._db = self._client[settings.MONGODB_DB]
            
            # Create indexes for common queries
            await self._create_indexes()
        except (ConnectionFailure, ServerSelectionTimeoutError) as e:
            raise ConnectionError(f"Failed to connect to MongoDB: {e}")

    async def _create_indexes(self) -> None:
        """Create indexes for common queries."""
        if self._db is None:
            return

        # Posts collection indexes
        await self._db.posts.create_index([("created_at", -1)])
        await self._db.posts.create_index([("platform", 1), ("external_id", 1)], unique=True)
        await self._db.posts.create_index([("content", "text")])
        
        # Comments collection indexes
        await self._db.comments.create_index([("post_id", 1), ("created_at", -1)])
        await self._db.comments.create_index([("content", "text")])

    @property
    def db(self) -> motor.motor_asyncio.AsyncIOMotorDatabase:
        """Get the database instance."""
        if self._db is None:
            raise ConnectionError("MongoDB connection not initialized")
        return self._db

    @property
    def client(self) -> motor.motor_asyncio.AsyncIOMotorClient:
        """Get the client instance."""
        if self._client is None:
            raise ConnectionError("MongoDB client not initialized")
        return self._client

    async def close(self) -> None:
        """Close the MongoDB connection."""
        if self._client is not None:
            self._client.close()
            self._client = None
            self._db = None


class RedisConnection:
    """Redis connection manager for async operations."""
    
    def __init__(self) -> None:
        """Initialize Redis connection manager."""
        self._client: Optional[redis.Redis] = None

    async def connect(self) -> None:
        """Connect to Redis."""
        try:
            self._client = redis.from_url(
                settings.REDIS_URI,
                encoding="utf-8",
                decode_responses=True
            )
            # Test the connection
            await self._client.ping()
        except RedisConnectionError as e:
            raise ConnectionError(f"Failed to connect to Redis: {e}")

    @property
    def client(self) -> redis.Redis:
        """Get the Redis client instance."""
        if self._client is None:
            raise ConnectionError("Redis connection not initialized")
        return self._client

    async def close(self) -> None:
        """Close the Redis connection."""
        if self._client is not None:
            await self._client.close()
            self._client = None


class PineconeConnection:
    """Pinecone connection manager for vector similarity search."""
    
    def __init__(self) -> None:
        """Initialize Pinecone connection manager."""
<<<<<<< HEAD
        self._client = None
        self._index = None
=======
        self._index: Optional[Index] = None
>>>>>>> cbe3766d

    def connect(self) -> None:
        """Initialize Pinecone connection and ensure index exists."""
        try:
            # Initialize Pinecone client
            pinecone.init(api_key=settings.PINECONE_API_KEY)
            
            # Create index if it doesn't exist
            if settings.PINECONE_INDEX_NAME not in pinecone.list_indexes():
                pinecone.create_index(
                    name=settings.PINECONE_INDEX_NAME,
                    dimension=384,  # Dimension for all-MiniLM-L6-v2 embeddings
                    metric="cosine"
                )
            
            # Get the index
            self._index = pinecone.Index(settings.PINECONE_INDEX_NAME)
        except Exception as e:
            raise ConnectionError(f"Failed to initialize Pinecone: {e}")

    @property
    def index(self):
        """Get the Pinecone index instance."""
        if self._index is None:
            raise ConnectionError("Pinecone connection not initialized")
        return self._index

    def close(self) -> None:
        """Clean up Pinecone resources."""
        if self._index is not None:
            self._index = None
<<<<<<< HEAD
        pinecone.deinit()  # Close connection properly
=======
>>>>>>> cbe3766d


# Singleton instances
mongodb = MongoDBConnection()
redis_conn = RedisConnection()
pinecone_conn = PineconeConnection()


@asynccontextmanager
async def get_mongodb() -> AsyncGenerator[motor.motor_asyncio.AsyncIOMotorDatabase, None]:
    """Async context manager for getting MongoDB database instance."""
    if mongodb._client is None:
        await mongodb.connect()
    try:
        yield mongodb.db
    except Exception as e:
        raise ConnectionError(f"Error accessing MongoDB: {e}")


@asynccontextmanager
async def get_redis() -> AsyncGenerator[redis.Redis, None]:
    """Async context manager for getting Redis client instance."""
    if redis_conn._client is None:
        await redis_conn.connect()
    try:
        yield redis_conn.client
    except RedisError as e:
        raise ConnectionError(f"Error accessing Redis: {e}")


@lru_cache()
def get_pinecone():
    """Get Pinecone index instance with caching."""
    if pinecone_conn._index is None:
        pinecone_conn.connect()
    return pinecone_conn.index


async def close_db_connections() -> None:
    """Close all database connections."""
    await mongodb.close()
    await redis_conn.close()
    pinecone_conn.close() <|MERGE_RESOLUTION|>--- conflicted
+++ resolved
@@ -13,10 +13,7 @@
 
 import motor.motor_asyncio
 import pinecone
-<<<<<<< HEAD
-=======
 from pinecone import Index
->>>>>>> cbe3766d
 import redis.asyncio as redis
 from pymongo.errors import ConnectionFailure, ServerSelectionTimeoutError
 from redis.exceptions import ConnectionError as RedisConnectionError
@@ -124,12 +121,7 @@
     
     def __init__(self) -> None:
         """Initialize Pinecone connection manager."""
-<<<<<<< HEAD
-        self._client = None
-        self._index = None
-=======
         self._index: Optional[Index] = None
->>>>>>> cbe3766d
 
     def connect(self) -> None:
         """Initialize Pinecone connection and ensure index exists."""
@@ -161,10 +153,6 @@
         """Clean up Pinecone resources."""
         if self._index is not None:
             self._index = None
-<<<<<<< HEAD
-        pinecone.deinit()  # Close connection properly
-=======
->>>>>>> cbe3766d
 
 
 # Singleton instances
